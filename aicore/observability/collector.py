import os
import json
import asyncio
from datetime import datetime
from pathlib import Path
from typing import Dict, Any, Optional, List, Union, Literal
from typing_extensions import Self

import ulid
from pydantic import BaseModel, RootModel, Field, field_validator, computed_field, model_validator, model_serializer, field_serializer

from aicore.logger import _logger
from aicore.const import DEFAULT_OBSERVABILITY_DIR, DEFAULT_OBSERVABILITY_FILE, DEFAULT_ENCODING

class LlmOperationRecord(BaseModel):
    """Data model for storing information about a single LLM operation."""
    session_id: Optional[str] = ""
    workspace: Optional[str] = ""
    agent_id: Optional[str] = ""
    action_id: Optional[str] = ""
    operation_id: str = Field(default_factory=ulid.ulid)
    timestamp: Optional[str] = ""
    operation_type: Literal["completion", "acompletion"]
    provider: str
    input_tokens: Optional[int] = 0
    output_tokens: Optional[int] = 0
    cached_tokens: Optional[int] = 0
    cost: Optional[float] = 0
    latency_ms: float
    error_message: Optional[str] = ""
    extras: Union[Dict[str, Any], str] = ""
    completion_args: Union[Dict[str, Any], str]
    response: Optional[Union[str, Dict, List]] = ""

    class Config:
        arbitrary_types_allowed = True

    @field_validator(*["session_id", "workspace", "agent_id", "action_id", "timestamp", "error_message", "response"])
    @classmethod
    def ensure_non_nulls(cls, value: Optional[str] = None) -> str:
        if value is None:
            return ""
        return value

    @field_validator("response")
    @classmethod
    def json_dumps_response(cls, response: Union[None, str, Dict[str, str]]) -> Optional[str]:
        if isinstance(response, (str, type(None))):
            return response
        elif isinstance(response, (dict, list)):
            return json.dumps(response, indent=4)
        else:
            raise TypeError("response param must be [str] or [json serializable obj]")

    @field_validator(*["completion_args", "extras"])
    @classmethod
    def json_laods_response(cls, args: Union[str, Dict[str, Any]]) -> Dict[str, Any]:
        if isinstance(args, str):
            return json.loads(args)
        elif isinstance(args, dict):
            return args

    @model_validator(mode="after")
    def init_workspace_and_timestamp(self) -> Self:
        if not self.timestamp:
            self.timestamp = datetime.now().isoformat()
        self.workspace = self.workspace or os.environ.get("WORKSPACE", "")
        return self

    @field_serializer(*["completion_args", "extras"], when_used='json')
    def json_dump_completion_args(self, completion_args: Dict[str, Any]) -> str:
        return json.dumps(completion_args, indent=4)

    @property
    def messages(self) -> List[Dict[str, str]]:
        return self.completion_args.get("messages", [])

    @computed_field
    def model(self) -> str:
        return self.completion_args.get("model", "")

    @computed_field
    def temperature(self) -> float:
        return self.completion_args.get("temperature", 0.0)

    @computed_field
    def max_tokens(self) -> int:
        return self.completion_args.get("max_tokens", 0) or self.completion_args.get("max_completion_tokens", 0)

    @computed_field
    def system_prompt(self) -> Optional[str]:
        for msg in self.messages:
            if msg.get("role") == "system":
                return msg.get("content", "")
        # anthropic system messages
        if self.completion_args.get("system"):
            return self.completion_args.get("system")
                
        return ""

    @computed_field
    def assistant_message(self) -> Optional[str]:
        for msg in self.messages[::-1]:
            if msg.get("role") == "assistant":
                return msg.get("content", "")
        return ""

    @computed_field
    def user_prompt(self) -> Optional[str]:
        for msg in self.messages[::-1]:
            if msg.get("role") == "user":
                return msg.get("content", "")
        return ""

    @computed_field
    def history_messages(self) -> Optional[str]:
        return json.dumps([
            msg for msg in self.messages
            if msg.get("content") not in [
                self.system_prompt,
                self.assistant_message,
                self.user_prompt
            ]
        ], indent=4)

    @computed_field
    def total_tokens(self) -> int:
        return self.input_tokens + self.output_tokens

    @computed_field
    def success(self) -> bool:
        return bool(self.response)

    @model_serializer
    def serialize_model(self) -> Dict[str, Any]:
        """Ensure a cohesive field order during serialization."""
        return {
            "session_id": self.session_id,
            "workspace": self.workspace,
            "agent_id": self.agent_id,
            "action_id": self.action_id,
            "timestamp": self.timestamp,
            "operation_id": self.operation_id,
            "operation_type": self.operation_type,
            "provider": self.provider,
            "model": self.model,
            "system_prompt": self.system_prompt,
            "user_prompt": self.user_prompt,
            "response": self.response,
            "success": self.success,
            "assistant_message": self.assistant_message,
            "history_messages": self.history_messages,
            "temperature": self.temperature,
            "max_tokens": self.max_tokens,
            "input_tokens": self.input_tokens,
            "output_tokens": self.output_tokens,
            "cached_tokens": self.cached_tokens,
            "total_tokens": self.total_tokens,
            "cost": self.cost,
            "latency_ms": self.latency_ms,
            "error_message": self.error_message,
            "completion_args": json.dumps(self.completion_args, indent=4),
            "extras": json.dumps(self.extras)
        }
    

class LlmOperationCollector(RootModel):
    root: List[LlmOperationRecord] = []
    _storage_path: Optional[Union[str, Path]] = None
    _table_initialized: Optional[bool] = False
    _last_inserted_record: Optional[str] = None
    _engine: Optional[Any] = None
    _async_engine: Optional[Any] = None
    _session_factory: Optional[Any] = None
    _async_session_factory: Optional[Any] = None

    @model_validator(mode="after")
    def init_dbsession(self) -> Self:
        try:
            from sqlalchemy import create_engine
            from sqlalchemy.orm import sessionmaker
            from sqlalchemy.ext.asyncio import create_async_engine, async_sessionmaker            
            from aicore.observability.models import Base
            from dotenv import load_dotenv
            load_dotenv()
            
            conn_str = os.environ.get("CONNECTION_STRING")
            async_conn_str = os.environ.get("ASYNC_CONNECTION_STRING")
            
            try:
                if conn_str:
                    self._engine = create_engine(conn_str)
                    self._session_factory = sessionmaker(bind=self._engine)
                    Base.metadata.create_all(self._engine)
                    self._table_initialized = True 
                
                # Async Engine
                if async_conn_str:
                    self._async_engine = create_async_engine(async_conn_str)
                    self._async_session_factory = async_sessionmaker(
                        bind=self._async_engine, 
                        expire_on_commit=False
                    )
                
            except Exception as e:
                _logger.logger.warning(f"Database connection failed: {str(e)}")

        except ModuleNotFoundError:
            _logger.logger.warning("pip install core-for-ai[pg] for postgress integration and setup PG_CONNECTION_STRING env var")
        
        return self
    
    async def create_tables(self):        
        from aicore.observability.models import Base
        if not self._async_engine:
            return
            
        async with self._async_engine.begin() as conn:
            await conn.run_sync(Base.metadata.create_all)
            self._table_initialized = True

    @property
    def storage_path(self) -> Optional[Union[str, Path]]:
        return self._storage_path

    @storage_path.setter
    def storage_path(self, value: Union[str, Path]):
        self._storage_path = value

    def _store_to_file(self, new_record: LlmOperationRecord) -> None:
        if not os.path.exists(self.storage_path):
            os.makedirs(os.path.dirname(self.storage_path), exist_ok=True)
            records = LlmOperationCollector.model_construct()
        else:
            with open(self.storage_path, 'r', encoding=DEFAULT_ENCODING) as f: 
                records = LlmOperationCollector.model_construct(root=[LlmOperationRecord(**kwargs) for kwargs in json.loads(f.read())])
        records.root.append(new_record)

        with open(self.storage_path, 'w', encoding=DEFAULT_ENCODING) as f:
            f.write(records.model_dump_json(indent=4))

    @staticmethod
    def _clean_completion_args(args: Dict[str, Any]) -> Dict[str, Any]:
        """Clean request arguments to remove sensitive information."""
        cleaned = args.copy()
        # Remove potentially sensitive information like API keys
        cleaned.pop("api_key", None)
        return cleaned

    @classmethod
    def fom_observable_storage_path(cls, storage_path: Optional[str] = None) -> "LlmOperationCollector":
        obj = cls()
        env_path = os.environ.get("OBSERVABILITY_DATA_DEFAULT_FILE")
        if storage_path:
            obj.storage_path = storage_path
        elif env_path:
            obj.storage_path = env_path
        else:
            obj.storage_path = Path(DEFAULT_OBSERVABILITY_DIR) / DEFAULT_OBSERVABILITY_FILE
        return obj

    @classmethod
    def polars_from_file(cls, storage_path: Optional[str] = None) -> "pl.DataFrame":  # noqa: F821
        obj = cls.fom_observable_storage_path(storage_path)
        if os.path.exists(obj.storage_path):
            with open(obj.storage_path, 'r', encoding=DEFAULT_ENCODING) as f:
                obj = cls(root=json.loads(f.read()))
        try:
            import polars as pl
            dicts = obj.model_dump()
            return pl.from_dicts(dicts) if dicts else pl.DataFrame()
        except ModuleNotFoundError:
            _logger.logger.warning("pip install -r requirements-dashboard.txt")
            return None
    
    def _handle_record(
        self,
        completion_args: Dict[str, Any],
        operation_type: Literal["completion", "acompletion"],
        provider: str,
        response: Optional[Union[str, Dict[str, str]]] = None,
        session_id: Optional[str] = None,
        workspace: Optional[str] = None,
        agent_id: Optional[str] = None,
        action_id: Optional[str] = None,
        input_tokens: Optional[int] = 0,
        output_tokens: Optional[int] = 0,
        cached_tokens: Optional[int] = 0,
        cost: Optional[float] = 0,
        latency_ms: Optional[float] = None,
        error_message: Optional[str] = None,
        extras: Optional[Dict[str, Any]] = None
    ) -> LlmOperationRecord:
        # Clean request args
        cleaned_args = self._clean_completion_args(completion_args)

        if not isinstance(response, (str, dict, list)) and response is not None:
            return None
        
        # Build a record
        record = LlmOperationRecord(
            session_id=session_id,
            agent_id=agent_id,
            action_id=action_id,
            workspace=workspace,
            provider=provider,
            operation_type=operation_type,
            input_tokens=input_tokens,
            output_tokens=output_tokens if not cached_tokens else output_tokens + cached_tokens,
            cached_tokens=cached_tokens,
            cost=cost,
            latency_ms=latency_ms or 0,
            error_message=error_message,
            completion_args=cleaned_args,
            response=response,
            extras=extras or {}
        )
        if self.storage_path:
            self._store_to_file(record)
        
        self.root.append(record)

        return record

    def record_completion(
        self,
        completion_args: Dict[str, Any],
        operation_type: Literal["completion", "acompletion"],
        provider: str,
        response: Optional[Union[str, Dict[str, str]]] = None,
        session_id: Optional[str] = None,
        workspace: Optional[str] = None,
        agent_id: Optional[str] = None,
        action_id: Optional[str] = None,
        input_tokens: Optional[int] = 0,
        output_tokens: Optional[int] = 0,
        cached_tokens: Optional[int] = 0,
        cost: Optional[float] = 0,
        latency_ms: Optional[float] = None,
        error_message: Optional[str] = None,
        extras: Optional[str] = None
    ) -> LlmOperationRecord:
        # Create record
        record = self._handle_record(
            completion_args, operation_type, provider, response, 
            session_id, workspace, agent_id, action_id, 
            input_tokens, output_tokens, cached_tokens, cost, latency_ms, error_message, extras
        )
        
        if self._engine and self._session_factory and record:
            try:
                self._insert_record_to_db(record)
            except Exception as e:
                _logger.logger.error(f"Error inserting record to DB: {str(e)}")
        
        return record
    
    async def arecord_completion(
        self,
        completion_args: Dict[str, Any],
        operation_type: Literal["completion", "acompletion"],
        provider: str,
        response: Optional[Union[str, Dict[str, str]]] = None,
        session_id: Optional[str] = None,
        workspace: Optional[str] = None,
        agent_id: Optional[str] = None,
        action_id: Optional[str] = None,
        input_tokens: Optional[int] = 0,
        output_tokens: Optional[int] = 0,
        cached_tokens: Optional[int] = 0,
        cost: Optional[float] = 0,
        latency_ms: Optional[float] = None,
        error_message: Optional[str] = None,
        extras: Optional[str] = None
    ) -> LlmOperationRecord:
        # Create record
        record = self._handle_record(
            completion_args, operation_type, provider, response, 
            session_id, workspace, agent_id, action_id, 
            input_tokens, output_tokens, cached_tokens, cost, latency_ms, error_message, extras
        )
        
        if self._async_engine and self._async_session_factory and record:
            if not self._table_initialized:
                await self.create_tables()
            try:
                await self._a_insert_record_to_db(record)
            except Exception as e:
                _logger.logger.error(f"Error inserting record to DB: {str(e)}")
        
        return record
    
    def _insert_record_to_db(self, record: LlmOperationRecord) -> None:
        """Insert a single LLM operation record into the database using SQLAlchemy."""
        from aicore.observability.models import Session, Message, Metric

        if not self._session_factory:
            if self._async_session_factory:
                _logger.logger.warning("You have configured an async connection to a db but are trying to establish a sync one. Pass CONNECTION_STRING env var.")
            return
            
        serialized = record.serialize_model()
        
        # Use context manager for session handling
        with self._session_factory() as session:
            try:
                # Check if session exists, create if it doesn't
                db_session_query = session.query(Session).filter_by(session_id=serialized['session_id'])
                db_session = list(db_session_query.all())  # Force fetch all results
                
                if not db_session:
                    db_session = Session(
                        session_id=serialized['session_id'],
                        workspace=serialized['workspace'],
                        agent_id=serialized['agent_id']
                    )
                    session.add(db_session)
                    session.flush()  # Flush changes to DB but don't commit yet
                else:
                    db_session = db_session[0]  # Get first result
                
                # Create message record
                message = Message(
                    operation_id=serialized['operation_id'],
                    session_id=serialized['session_id'],
                    action_id=serialized['action_id'],
                    timestamp=serialized['timestamp'],
                    system_prompt=serialized['system_prompt'],
                    user_prompt=serialized['user_prompt'],
                    response=serialized['response'],
                    assistant_message=serialized['assistant_message'],
                    history_messages=serialized['history_messages'],
                    completion_args=serialized['completion_args'],
                    error_message=serialized['error_message']
                )
                session.add(message)
                
                # Create metrics record
                metric = Metric(
                    operation_id=serialized['operation_id'],
                    operation_type=serialized['operation_type'],
                    provider=serialized['provider'],
                    model=serialized['model'],
                    success=serialized['success'],
                    temperature=serialized['temperature'],
                    max_tokens=serialized['max_tokens'],
                    input_tokens=serialized['input_tokens'],
                    output_tokens=serialized['output_tokens'],
                    cached_tokens=serialized['cached_tokens'],
                    total_tokens=serialized['total_tokens'],
                    cost=serialized['cost'],
                    latency_ms=serialized['latency_ms'],
                    extras=serialized['extras']
                )
                session.add(metric)
                
                # Commit all changes
                session.commit()
                self._last_inserted_record = serialized['operation_id']
            except Exception as e:
                session.rollback()
                raise e

    async def _a_insert_record_to_db(self, record: LlmOperationRecord) -> None:
        """Insert a single LLM operation record into the database asynchronously."""
        if not self._async_session_factory:
            if self._session_factory:
                _logger.logger.warning("You have configured a sync connection to a db but are trying to establish an async one. Pass ASYNC_CONNECTION_STRING env var.")
            return

        serialized = record.serialize_model()
        
        # Use async context manager for session handling
        async with self._async_session_factory() as session:
            try:
                from sqlalchemy.future import select
                from aicore.observability.models import Session, Message, Metric
                # Check if session exists, create if it doesn't
                result = await session.execute(select(Session).filter_by(session_id=serialized['session_id']))
                db_session = result.scalars().first()
                
                if not db_session:
                    db_session = Session(
                        session_id=serialized['session_id'],
                        workspace=serialized['workspace'],
                        agent_id=serialized['agent_id']
                    )
                    session.add(db_session)
                    await session.flush()  # Flush changes to DB

                # Create message record
                message = Message(
                    operation_id=serialized['operation_id'],
                    session_id=serialized['session_id'],
                    action_id=serialized['action_id'],
                    timestamp=serialized['timestamp'],
                    system_prompt=serialized['system_prompt'],
                    user_prompt=serialized['user_prompt'],
                    response=serialized['response'],
                    assistant_message=serialized['assistant_message'],
                    history_messages=serialized['history_messages'],
                    completion_args=serialized['completion_args'],
                    error_message=serialized['error_message']
                )
                session.add(message)

                # Create metrics record
                metric = Metric(
                    operation_id=serialized['operation_id'],
                    operation_type=serialized['operation_type'],
                    provider=serialized['provider'],
                    model=serialized['model'],
                    success=serialized['success'],
                    temperature=serialized['temperature'],
                    max_tokens=serialized['max_tokens'],
                    input_tokens=serialized['input_tokens'],
                    output_tokens=serialized['output_tokens'],
                    cached_tokens=serialized['cached_tokens'],
                    total_tokens=serialized['total_tokens'],
                    cost=serialized['cost'],
                    latency_ms=serialized['latency_ms'],
                    extras=serialized['extras']
                )
                session.add(metric)

                # Commit all changes
                await session.commit()
                self._last_inserted_record = serialized['operation_id']
            except Exception as e:
                await session.rollback()
                raise e

    @classmethod
    def polars_from_db(cls,
        agent_id: Optional[str] = None,
        action_id: Optional[str] = None,
        session_id: Optional[str] = None,
        workspace: Optional[str] = None,
        start_date: Optional[str] = None,
        end_date: Optional[str] = None
    ) -> "pl.DataFrame":  # noqa: F821
        """
        Query the database and return results as a Polars DataFrame.
        Works with any database supported by SQLAlchemy.
        """
        instance = cls()
        
        if instance._session_factory and instance._engine:
            return instance._polars_from_db(
                agent_id, action_id, session_id, workspace, start_date, end_date
            )
        elif instance._async_session_factory and instance._async_engine:
            return asyncio.run(instance._apolars_from_db(
                agent_id, action_id, session_id, workspace, start_date, end_date
            ))
        else:
            try:
                import polars as pl
                return pl.DataFrame()
            except ModuleNotFoundError:
                _logger.logger.warning("pip install core-for-ai[all] for Polars and sql integration")
                return None

    def _polars_from_db(self,
                    agent_id: Optional[str] = None,
                    action_id: Optional[str] = None,
                    session_id: Optional[str] = None,
                    workspace: Optional[str] = None,
                    start_date: Optional[str] = None,
                    end_date: Optional[str] = None) -> "pl.DataFrame":  # noqa: F821
        """
        Query the database (using SQLAlchemy) and return results as a Polars DataFrame.
        Works with any database supported by SQLAlchemy.
        """
        try:
            import polars as pl
            from sqlalchemy import desc
            from aicore.observability.models import Session, Message, Metric
        except ModuleNotFoundError:
            _logger.logger.warning("pip install core-for-ai[all] for Polars and sql integration")
            return None
        
        with self._session_factory() as session:
            try:
                # Build query with filters
                query = session.query(
                    Session.session_id, Session.workspace, Session.agent_id,
                    Message.action_id, Message.operation_id, Message.timestamp, 
                    Message.system_prompt, Message.user_prompt, Message.response,
                    Message.assistant_message, Message.history_messages, 
                    Message.completion_args, Message.error_message,
                    Metric.operation_type, Metric.provider, Metric.model, 
                    Metric.success, Metric.temperature, Metric.max_tokens, 
                    Metric.input_tokens, Metric.output_tokens, Metric.cached_tokens, Metric.total_tokens,
                    Metric.cost, Metric.latency_ms, Metric.extras
                ).join(
                    Message, Session.session_id == Message.session_id
                ).join(
                    Metric, Message.operation_id == Metric.operation_id
                )
                
                # Apply filters
                if agent_id:
                    query = query.filter(Session.agent_id == agent_id)
                if action_id:
                    query = query.filter(Message.action_id == action_id)
                if session_id:
                    query = query.filter(Session.session_id == session_id)
                if workspace:
                    query = query.filter(Session.workspace == workspace)
                if start_date:
                    query = query.filter(Message.timestamp >= start_date)
                if end_date:
                    query = query.filter(Message.timestamp <= end_date)
                    
                # Order by operation_id descending
                query = query.order_by(desc(Message.operation_id))
                
                # Force immediate consumption of all results to prevent "Connection is busy" errors
                results = list(query.all())
                
                if not results:
                    return pl.DataFrame()
                
                # Convert to dictionary
                records = []
                for row in results:
                    record = {}
                    for idx, column in enumerate(query.column_descriptions):
                        record[column['name']] = row[idx]
                    records.append(record)
                    
                # Ensure session is clean before returning
                session.commit()
                
                # Convert to Polars DataFrame
                return pl.from_dicts(records)
                
            except Exception as e:
<<<<<<< HEAD
                _logger.logger.warning(f"collector.py:623 Error executing database query: {str(e)}")
=======
                _logger.logger.warning(f"Error executing database query: {str(e)}")
                session.rollback()  # Explicitly rollback on error
>>>>>>> c48778f9
                return pl.DataFrame()
   
    async def _apolars_from_db(self,
        agent_id: Optional[str] = None,
        action_id: Optional[str] = None,
        session_id: Optional[str] = None,
        workspace: Optional[str] = None,
        start_date: Optional[str] = None,
        end_date: Optional[str] = None
    ) -> "pl.DataFrame":  # noqa: F821
        """
        Query the database asynchronously (using SQLAlchemy) and return results as a Polars DataFrame.
        """
        try:
            import polars as pl
            from sqlalchemy import desc, select
            from aicore.observability.models import Session, Message, Metric
        except ModuleNotFoundError:
            _logger.logger.warning("pip install core-for-ai[all] for Polars and sql integration")
            return None
        
        async with self._async_session_factory() as session:
            try:
                query = (
                    select(
                        Session.session_id, Session.workspace, Session.agent_id,
                        Message.action_id, Message.operation_id, Message.timestamp, 
                        Message.system_prompt, Message.user_prompt, Message.response,
                        Message.assistant_message, Message.history_messages, 
                        Message.completion_args, Message.error_message,
                        Metric.operation_type, Metric.provider, Metric.model, 
                        Metric.success, Metric.temperature, Metric.max_tokens, 
                        Metric.input_tokens, Metric.output_tokens, Metric.cached_tokens, Metric.total_tokens,
                        Metric.cost, Metric.latency_ms, Metric.extras
                    )
                    .join(Message, Session.session_id == Message.session_id)
                    .join(Metric, Message.operation_id == Metric.operation_id)
                )

                # Apply filters
                if agent_id:
                    query = query.where(Session.agent_id == agent_id)
                if action_id:
                    query = query.where(Message.action_id == action_id)
                if session_id:
                    query = query.where(Session.session_id == session_id)
                if workspace:
                    query = query.where(Session.workspace == workspace)
                if start_date:
                    query = query.where(Message.timestamp >= start_date)
                if end_date:
                    query = query.where(Message.timestamp <= end_date)
                
                query = query.order_by(desc(Message.operation_id))

                # Execute query and immediately consume all results
                result = await session.execute(query)
                rows = list(result.all())  # Force consumption of all results
                
                # Explicitly commit to ensure connection is cleared
                await session.commit()

                if not rows:
                    return pl.DataFrame()
                
                # Convert to dictionary
                records = [dict(row._asdict()) for row in rows]
                return pl.from_dicts(records)
            except Exception as e:
                _logger.logger.error(f"Error executing database query: {str(e)}")
                await session.rollback()  # Explicitly rollback on error
                return pl.DataFrame()

if __name__ == "__main__":
    LlmOperationCollector()
    df = LlmOperationCollector.polars_from_db()
    print(df.columns)
    print(df)<|MERGE_RESOLUTION|>--- conflicted
+++ resolved
@@ -637,12 +637,8 @@
                 return pl.from_dicts(records)
                 
             except Exception as e:
-<<<<<<< HEAD
-                _logger.logger.warning(f"collector.py:623 Error executing database query: {str(e)}")
-=======
-                _logger.logger.warning(f"Error executing database query: {str(e)}")
+                _logger.logger.warning(f"collector.py:640 Error executing database query: {str(e)}")
                 session.rollback()  # Explicitly rollback on error
->>>>>>> c48778f9
                 return pl.DataFrame()
    
     async def _apolars_from_db(self,
