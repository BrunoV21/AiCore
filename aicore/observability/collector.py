import os
import json
import asyncio
from datetime import datetime
from pathlib import Path
from typing import Dict, Any, Optional, List, Union, Literal
from typing_extensions import Self

import ulid
from pydantic import BaseModel, RootModel, Field, field_validator, computed_field, model_validator, model_serializer, field_serializer

from aicore.logger import _logger
from aicore.const import DEFAULT_OBSERVABILITY_DIR, DEFAULT_OBSERVABILITY_FILE, DEFAULT_ENCODING

class LlmOperationRecord(BaseModel):
    """Data model for storing information about a single LLM operation."""
    session_id: Optional[str] = ""
    workspace: Optional[str] = ""
    agent_id: Optional[str] = ""
    action_id: Optional[str] = ""
    operation_id: str = Field(default_factory=ulid.ulid)
    timestamp: Optional[str] = ""
    operation_type: Literal["completion", "acompletion"]
    provider: str
    input_tokens: Optional[int] = 0
    output_tokens: Optional[int] = 0
    cached_tokens: Optional[int] = 0
    cost: Optional[float] = 0
    latency_ms: float
    error_message: Optional[str] = ""
    extras: Union[Dict[str, Any], str] = ""
    completion_args: Union[Dict[str, Any], str]
    response: Optional[Union[str, Dict, List]] = ""

    class Config:
        arbitrary_types_allowed = True

    @field_validator(*["session_id", "workspace", "agent_id", "action_id", "timestamp", "error_message", "response"])
    @classmethod
    def ensure_non_nulls(cls, value: Optional[str] = None) -> str:
        if value is None:
            return ""
        return value

    @field_validator("response")
    @classmethod
    def json_dumps_response(cls, response: Union[None, str, Dict[str, str]]) -> Optional[str]:
        if isinstance(response, (str, type(None))):
            return response
        elif isinstance(response, (dict, list)):
            return json.dumps(response, indent=4)
        else:
            raise TypeError("response param must be [str] or [json serializable obj]")

    @field_validator(*["completion_args", "extras"])
    @classmethod
    def json_laods_response(cls, args: Union[str, Dict[str, Any]]) -> Dict[str, Any]:
        if isinstance(args, str):
            return json.loads(args)
        elif isinstance(args, dict):
            return args

    @model_validator(mode="after")
    def init_workspace_and_timestamp(self) -> Self:
        if not self.timestamp:
            self.timestamp = datetime.now().isoformat()
        self.workspace = self.workspace or os.environ.get("WORKSPACE", "")
        return self

    @field_serializer(*["completion_args", "extras"], when_used='json')
    def json_dump_completion_args(self, completion_args: Dict[str, Any]) -> str:
        return json.dumps(completion_args, indent=4)

    @property
    def messages(self) -> List[Dict[str, str]]:
        return self.completion_args.get("messages", [])

    @computed_field
    def model(self) -> str:
        return self.completion_args.get("model", "")

    @computed_field
    def temperature(self) -> float:
        return self.completion_args.get("temperature", 0.0)

    @computed_field
    def max_tokens(self) -> int:
        return self.completion_args.get("max_tokens", 0) or self.completion_args.get("max_completion_tokens", 0)

    @computed_field
    def system_prompt(self) -> Optional[str]:
        for msg in self.messages:
            if msg.get("role") == "system":
                return msg.get("content", "")
        # anthropic system messages
        if self.completion_args.get("system"):
            return self.completion_args.get("system")
                
        return ""

    @computed_field
    def assistant_message(self) -> Optional[str]:
        for msg in self.messages[::-1]:
            if msg.get("role") == "assistant":
                return msg.get("content", "")
        return ""

    @computed_field
    def user_prompt(self) -> Optional[str]:
        for msg in self.messages[::-1]:
            if msg.get("role") == "user":
                return msg.get("content", "")
        return ""

    @computed_field
    def history_messages(self) -> Optional[str]:
        return json.dumps([
            msg for msg in self.messages
            if msg.get("content") not in [
                self.system_prompt,
                self.assistant_message,
                self.user_prompt
            ]
        ], indent=4)

    @computed_field
    def total_tokens(self) -> int:
        return self.input_tokens + self.output_tokens

    @computed_field
    def success(self) -> bool:
        return bool(self.response)

    @model_serializer
    def serialize_model(self) -> Dict[str, Any]:
        """Ensure a cohesive field order during serialization."""
        return {
            "session_id": self.session_id,
            "workspace": self.workspace,
            "agent_id": self.agent_id,
            "action_id": self.action_id,
            "timestamp": self.timestamp,
            "operation_id": self.operation_id,
            "operation_type": self.operation_type,
            "provider": self.provider,
            "model": self.model,
            "system_prompt": self.system_prompt,
            "user_prompt": self.user_prompt,
            "response": self.response,
            "success": self.success,
            "assistant_message": self.assistant_message,
            "history_messages": self.history_messages,
            "temperature": self.temperature,
            "max_tokens": self.max_tokens,
            "input_tokens": self.input_tokens,
            "output_tokens": self.output_tokens,
            "cached_tokens": self.cached_tokens,
            "total_tokens": self.total_tokens,
            "cost": self.cost,
            "latency_ms": self.latency_ms,
            "error_message": self.error_message,
            "completion_args": json.dumps(self.completion_args, indent=4),
            "extras": json.dumps(self.extras)
        }
    

class LlmOperationCollector(RootModel):
    root: List[LlmOperationRecord] = []
    _storage_path: Optional[Union[str, Path]] = None
    _table_initialized: Optional[bool] = False
    _last_inserted_record: Optional[str] = None
    _engine: Optional[Any] = None
    _async_engine: Optional[Any] = None
    _session_factory: Optional[Any] = None
    _async_session_factory: Optional[Any] = None

    @model_validator(mode="after")
    def init_dbsession(self) -> Self:
        try:
            from sqlalchemy import create_engine
            from sqlalchemy.orm import sessionmaker
            from sqlalchemy.ext.asyncio import create_async_engine, async_sessionmaker            
<<<<<<< HEAD
            from aicore.observability.models import Base
=======
            from aicore.observability.models import Base, Session, Message, Metric
>>>>>>> 4cd32df9
            from dotenv import load_dotenv
            load_dotenv()
            
            conn_str = os.environ.get("CONNECTION_STRING")
            async_conn_str = os.environ.get("ASYNC_CONNECTION_STRING")
            
            try:
                if conn_str:
                    self._engine = create_engine(conn_str)
                    self._session_factory = sessionmaker(bind=self._engine)
                    Base.metadata.create_all(self._engine)
                    self._table_initialized = True 
                
                # Async Engine
                if async_conn_str:
                    self._async_engine = create_async_engine(async_conn_str)
                    self._async_session_factory = async_sessionmaker(
                        bind=self._async_engine, 
                        expire_on_commit=False
                    )
                
            except Exception as e:
                _logger.logger.warning(f"Database connection failed: {str(e)}")

        except ModuleNotFoundError:
<<<<<<< HEAD
            _logger.logger.warning("pip install core-for-ai[pg] for postgress integration and setup PG_CONNECTION_STRING env var")
=======
           _logger.logger.warning("pip install core-for-ai[sql] for sql integration and setup ASYNC_CONNECTION_STRING env var")
>>>>>>> 4cd32df9
        
        return self
    
    async def create_tables(self):        
        from aicore.observability.models import Base
        if not self._async_engine:
            return
        
        try:            
            from aicore.observability.models import Base
            
        except ModuleNotFoundError:
             _logger.logger.warning("pip install core-for-ai[sql] for sql integration and setup ASYNC_CONNECTION_STRING env var")
                    
        async with self._async_engine.begin() as conn:
            await conn.run_sync(Base.metadata.create_all)
            self._table_initialized = True

    @property
    def storage_path(self) -> Optional[Union[str, Path]]:
        return self._storage_path

    @storage_path.setter
    def storage_path(self, value: Union[str, Path]):
        self._storage_path = value

    def _store_to_file(self, new_record: LlmOperationRecord) -> None:
        if not os.path.exists(self.storage_path):
            os.makedirs(os.path.dirname(self.storage_path), exist_ok=True)
            records = LlmOperationCollector.model_construct(root=[])
        else:
            with open(self.storage_path, 'r', encoding=DEFAULT_ENCODING) as f: 
                records = LlmOperationCollector.model_construct(root=[LlmOperationRecord(**kwargs) for kwargs in json.loads(f.read())])
        records.root.append(new_record)

        with open(self.storage_path, 'w', encoding=DEFAULT_ENCODING) as f:
            f.write(records.model_dump_json(indent=4))

    @staticmethod
    def _clean_completion_args(args: Dict[str, Any]) -> Dict[str, Any]:
        """Clean request arguments to remove sensitive information."""
        cleaned = args.copy()
        # Remove potentially sensitive information like API keys
        cleaned.pop("api_key", None)
        return cleaned

    @classmethod
    def fom_observable_storage_path(cls, storage_path: Optional[str] = None) -> "LlmOperationCollector":
        obj = cls()
        env_path = os.environ.get("OBSERVABILITY_DATA_DEFAULT_FILE")
        if storage_path:
            obj.storage_path = storage_path
        elif env_path:
            obj.storage_path = env_path
        else:
            obj.storage_path = Path(DEFAULT_OBSERVABILITY_DIR) / DEFAULT_OBSERVABILITY_FILE
        return obj

    @classmethod
    def polars_from_file(cls, storage_path: Optional[str] = None) -> "pl.DataFrame":  # noqa: F821
        obj = cls.fom_observable_storage_path(storage_path)
        if os.path.exists(obj.storage_path):
            with open(obj.storage_path, 'r', encoding=DEFAULT_ENCODING) as f:
                obj = cls(root=json.loads(f.read()))
        try:
            import polars as pl
            dicts = obj.model_dump()
            return pl.from_dicts(dicts) if dicts else pl.DataFrame()
        except ModuleNotFoundError:
            _logger.logger.warning("pip install -r requirements-dashboard.txt")
            return None
    
    def _handle_record(
        self,
        completion_args: Dict[str, Any],
        operation_type: Literal["completion", "acompletion"],
        provider: str,
        response: Optional[Union[str, Dict[str, str]]] = None,
        session_id: Optional[str] = None,
        workspace: Optional[str] = None,
        agent_id: Optional[str] = None,
        action_id: Optional[str] = None,
        input_tokens: Optional[int] = 0,
        output_tokens: Optional[int] = 0,
        cached_tokens: Optional[int] = 0,
        cost: Optional[float] = 0,
        latency_ms: Optional[float] = None,
        error_message: Optional[str] = None,
        extras: Optional[Dict[str, Any]] = None
    ) -> LlmOperationRecord:
        # Clean request args
        cleaned_args = self._clean_completion_args(completion_args)

        if not isinstance(response, (str, dict, list)) and response is not None:
            return None
        
        # Build a record
        record = LlmOperationRecord(
            session_id=session_id,
            agent_id=agent_id,
            action_id=action_id,
            workspace=workspace,
            provider=provider,
            operation_type=operation_type,
            input_tokens=input_tokens,
            output_tokens=output_tokens if not cached_tokens else output_tokens + cached_tokens,
            cached_tokens=cached_tokens,
            cost=cost,
            latency_ms=latency_ms or 0,
            error_message=error_message,
            completion_args=cleaned_args,
            response=response,
            extras=extras or {}
        )
        if self.storage_path:
            self._store_to_file(record)
        
        self.root.append(record)

        return record

    def record_completion(
        self,
        completion_args: Dict[str, Any],
        operation_type: Literal["completion", "acompletion"],
        provider: str,
        response: Optional[Union[str, Dict[str, str]]] = None,
        session_id: Optional[str] = None,
        workspace: Optional[str] = None,
        agent_id: Optional[str] = None,
        action_id: Optional[str] = None,
        input_tokens: Optional[int] = 0,
        output_tokens: Optional[int] = 0,
        cached_tokens: Optional[int] = 0,
        cost: Optional[float] = 0,
        latency_ms: Optional[float] = None,
        error_message: Optional[str] = None,
        extras: Optional[str] = None
    ) -> LlmOperationRecord:
        # Create record
        record = self._handle_record(
            completion_args, operation_type, provider, response, 
            session_id, workspace, agent_id, action_id, 
            input_tokens, output_tokens, cached_tokens, cost, latency_ms, error_message, extras
        )
        
        if self._engine and self._session_factory and record:
            try:
                self._insert_record_to_db(record)
            except Exception as e:
                _logger.logger.error(f"Error inserting record to DB: {str(e)}")
        
        return record
    
    async def arecord_completion(
        self,
        completion_args: Dict[str, Any],
        operation_type: Literal["completion", "acompletion"],
        provider: str,
        response: Optional[Union[str, Dict[str, str]]] = None,
        session_id: Optional[str] = None,
        workspace: Optional[str] = None,
        agent_id: Optional[str] = None,
        action_id: Optional[str] = None,
        input_tokens: Optional[int] = 0,
        output_tokens: Optional[int] = 0,
        cached_tokens: Optional[int] = 0,
        cost: Optional[float] = 0,
        latency_ms: Optional[float] = None,
        error_message: Optional[str] = None,
        extras: Optional[str] = None
    ) -> LlmOperationRecord:
        # Create record
        record = self._handle_record(
            completion_args, operation_type, provider, response, 
            session_id, workspace, agent_id, action_id, 
            input_tokens, output_tokens, cached_tokens, cost, latency_ms, error_message, extras
        )
        
        if self._async_engine and self._async_session_factory and record:
            if not self._table_initialized:
                await self.create_tables()
            try:
                await self._a_insert_record_to_db(record)
            except Exception as e:
                _logger.logger.error(f"Error inserting record to DB: {str(e)}")
        
        return record
    
    def _insert_record_to_db(self, record: LlmOperationRecord) -> None:
        """Insert a single LLM operation record into the database using SQLAlchemy."""
<<<<<<< HEAD
        from aicore.observability.models import Session, Message, Metric

=======
        try:
            from aicore.observability.models import Session, Message, Metric
        except ModuleNotFoundError:
             _logger.logger.warning("pip install core-for-ai[sql] for sql integration and setup ASYNC_CONNECTION_STRING env var")
        
>>>>>>> 4cd32df9
        if not self._session_factory:
            if self._async_session_factory:
                _logger.logger.warning("You have configured an async connection to a db but are trying to establish a sync one. Pass CONNECTION_STRING env var.")
            return
            
        serialized = record.serialize_model()
        
        # Use context manager for session handling
        with self._session_factory() as session:
            try:
                # Check if session exists, create if it doesn't
                db_session_query = session.query(Session).filter_by(session_id=serialized['session_id'])
                db_session = list(db_session_query.all())  # Force fetch all results
                
                if not db_session:
                    db_session = Session(
                        session_id=serialized['session_id'],
                        workspace=serialized['workspace'],
                        agent_id=serialized['agent_id']
                    )
                    session.add(db_session)
                    session.flush()  # Flush changes to DB but don't commit yet
                else:
                    db_session = db_session[0]  # Get first result
                
                # Create message record
                message = Message(
                    operation_id=serialized['operation_id'],
                    session_id=serialized['session_id'],
                    action_id=serialized['action_id'],
                    timestamp=serialized['timestamp'],
                    system_prompt=serialized['system_prompt'],
                    user_prompt=serialized['user_prompt'],
                    response=serialized['response'],
                    assistant_message=serialized['assistant_message'],
                    history_messages=serialized['history_messages'],
                    completion_args=serialized['completion_args'],
                    error_message=serialized['error_message']
                )
                session.add(message)
                
                # Create metrics record
                metric = Metric(
                    operation_id=serialized['operation_id'],
                    operation_type=serialized['operation_type'],
                    provider=serialized['provider'],
                    model=serialized['model'],
                    success=serialized['success'],
                    temperature=serialized['temperature'],
                    max_tokens=serialized['max_tokens'],
                    input_tokens=serialized['input_tokens'],
                    output_tokens=serialized['output_tokens'],
                    cached_tokens=serialized['cached_tokens'],
                    total_tokens=serialized['total_tokens'],
                    cost=serialized['cost'],
                    latency_ms=serialized['latency_ms'],
                    extras=serialized['extras']
                )
                session.add(metric)
                
                # Commit all changes
                session.commit()
                self._last_inserted_record = serialized['operation_id']
            except Exception as e:
                session.rollback()
                raise e

    async def _a_insert_record_to_db(self, record: LlmOperationRecord) -> None:
        """Insert a single LLM operation record into the database asynchronously."""
        if not self._async_session_factory:
            if self._session_factory:
                _logger.logger.warning("You have configured a sync connection to a db but are trying to establish an async one. Pass ASYNC_CONNECTION_STRING env var.")
            return

        serialized = record.serialize_model()
        
        # Use async context manager for session handling
        async with self._async_session_factory() as session:
            try:
<<<<<<< HEAD
                from sqlalchemy.future import select
=======
                from sqlalchemy.future import select                
>>>>>>> 4cd32df9
                from aicore.observability.models import Session, Message, Metric
                # Check if session exists, create if it doesn't
                result = await session.execute(select(Session).filter_by(session_id=serialized['session_id']))
                db_session = result.scalars().first()
                
                if not db_session:
                    db_session = Session(
                        session_id=serialized['session_id'],
                        workspace=serialized['workspace'],
                        agent_id=serialized['agent_id']
                    )
                    session.add(db_session)
                    await session.flush()  # Flush changes to DB

                # Create message record
                message = Message(
                    operation_id=serialized['operation_id'],
                    session_id=serialized['session_id'],
                    action_id=serialized['action_id'],
                    timestamp=serialized['timestamp'],
                    system_prompt=serialized['system_prompt'],
                    user_prompt=serialized['user_prompt'],
                    response=serialized['response'],
                    assistant_message=serialized['assistant_message'],
                    history_messages=serialized['history_messages'],
                    completion_args=serialized['completion_args'],
                    error_message=serialized['error_message']
                )
                session.add(message)

                # Create metrics record
                metric = Metric(
                    operation_id=serialized['operation_id'],
                    operation_type=serialized['operation_type'],
                    provider=serialized['provider'],
                    model=serialized['model'],
                    success=serialized['success'],
                    temperature=serialized['temperature'],
                    max_tokens=serialized['max_tokens'],
                    input_tokens=serialized['input_tokens'],
                    output_tokens=serialized['output_tokens'],
                    cached_tokens=serialized['cached_tokens'],
                    total_tokens=serialized['total_tokens'],
                    cost=serialized['cost'],
                    latency_ms=serialized['latency_ms'],
                    extras=serialized['extras']
                )
                session.add(metric)

                # Commit all changes
                await session.commit()
                self._last_inserted_record = serialized['operation_id']
            except Exception as e:
                await session.rollback()
                raise e

    @classmethod
    def polars_from_db(cls,
        agent_id: Optional[str] = None,
        action_id: Optional[str] = None,
        session_id: Optional[str] = None,
        workspace: Optional[str] = None,
        start_date: Optional[str] = None,
        end_date: Optional[str] = None
    ) -> "pl.DataFrame":  # noqa: F821
        """
        Query the database and return results as a Polars DataFrame.
        Works with any database supported by SQLAlchemy.
        """
        instance = cls()
        
        if instance._session_factory and instance._engine:
            return instance._polars_from_db(
                agent_id, action_id, session_id, workspace, start_date, end_date
            )
        elif instance._async_session_factory and instance._async_engine:
            return asyncio.run(instance._apolars_from_db(
                agent_id, action_id, session_id, workspace, start_date, end_date
            ))
        else:
            try:
                import polars as pl
                return pl.DataFrame()
            except ModuleNotFoundError:
                _logger.logger.warning("pip install core-for-ai[all] for Polars and sql integration")
                return None

    def _polars_from_db(self,
                    agent_id: Optional[str] = None,
                    action_id: Optional[str] = None,
                    session_id: Optional[str] = None,
                    workspace: Optional[str] = None,
                    start_date: Optional[str] = None,
                    end_date: Optional[str] = None) -> "pl.DataFrame":  # noqa: F821
        """
        Query the database (using SQLAlchemy) and return results as a Polars DataFrame.
        Works with any database supported by SQLAlchemy.
        """
        try:
            import polars as pl
            from sqlalchemy import desc
            from aicore.observability.models import Session, Message, Metric
        except ModuleNotFoundError:
            _logger.logger.warning("pip install core-for-ai[all] for Polars and sql integration")
            return None
        
        with self._session_factory() as session:
            try:
                # Build query with filters
                query = session.query(
                    Session.session_id, Session.workspace, Session.agent_id,
                    Message.action_id, Message.operation_id, Message.timestamp, 
                    Message.system_prompt, Message.user_prompt, Message.response,
                    Message.assistant_message, Message.history_messages, 
                    Message.completion_args, Message.error_message,
                    Metric.operation_type, Metric.provider, Metric.model, 
                    Metric.success, Metric.temperature, Metric.max_tokens, 
                    Metric.input_tokens, Metric.output_tokens, Metric.cached_tokens, Metric.total_tokens,
                    Metric.cost, Metric.latency_ms, Metric.extras
                ).join(
                    Message, Session.session_id == Message.session_id
                ).join(
                    Metric, Message.operation_id == Metric.operation_id
                )
                
                # Apply filters
                if agent_id:
                    query = query.filter(Session.agent_id == agent_id)
                if action_id:
                    query = query.filter(Message.action_id == action_id)
                if session_id:
                    query = query.filter(Session.session_id == session_id)
                if workspace:
                    query = query.filter(Session.workspace == workspace)
                if start_date:
                    query = query.filter(Message.timestamp >= start_date)
                if end_date:
                    query = query.filter(Message.timestamp <= end_date)
                    
                # Order by operation_id descending
                query = query.order_by(desc(Message.operation_id))
                
                # Force immediate consumption of all results to prevent "Connection is busy" errors
                results = list(query.all())
                
                if not results:
                    return pl.DataFrame()
                
                # Convert to dictionary
                records = []
                for row in results:
                    record = {}
                    for idx, column in enumerate(query.column_descriptions):
                        record[column['name']] = row[idx]
                    records.append(record)
                    
                # Ensure session is clean before returning
                session.commit()
                
                # Convert to Polars DataFrame
                return pl.from_dicts(records)
                
            except Exception as e:
<<<<<<< HEAD
                _logger.logger.warning(f"collector.py:640 Error executing database query: {str(e)}")
=======
                _logger.logger.warning(f"Error executing database query: {str(e)}")
>>>>>>> 4cd32df9
                session.rollback()  # Explicitly rollback on error
                return pl.DataFrame()
   
    async def _apolars_from_db(self,
        agent_id: Optional[str] = None,
        action_id: Optional[str] = None,
        session_id: Optional[str] = None,
        workspace: Optional[str] = None,
        start_date: Optional[str] = None,
        end_date: Optional[str] = None
    ) -> "pl.DataFrame":  # noqa: F821
        """
        Query the database asynchronously (using SQLAlchemy) and return results as a Polars DataFrame.
        """
        try:
            import polars as pl
            from sqlalchemy import desc, select
<<<<<<< HEAD
=======
            from sqlalchemy.ext.asyncio import AsyncSession            
>>>>>>> 4cd32df9
            from aicore.observability.models import Session, Message, Metric
        except ModuleNotFoundError:
            _logger.logger.warning("pip install core-for-ai[all] for Polars and sql integration")
            return None
        
        async with self._async_session_factory() as session:
            try:
                query = (
                    select(
                        Session.session_id, Session.workspace, Session.agent_id,
                        Message.action_id, Message.operation_id, Message.timestamp, 
                        Message.system_prompt, Message.user_prompt, Message.response,
                        Message.assistant_message, Message.history_messages, 
                        Message.completion_args, Message.error_message,
                        Metric.operation_type, Metric.provider, Metric.model, 
                        Metric.success, Metric.temperature, Metric.max_tokens, 
                        Metric.input_tokens, Metric.output_tokens, Metric.cached_tokens, Metric.total_tokens,
                        Metric.cost, Metric.latency_ms, Metric.extras
                    )
                    .join(Message, Session.session_id == Message.session_id)
                    .join(Metric, Message.operation_id == Metric.operation_id)
                )

                # Apply filters
                if agent_id:
                    query = query.where(Session.agent_id == agent_id)
                if action_id:
                    query = query.where(Message.action_id == action_id)
                if session_id:
                    query = query.where(Session.session_id == session_id)
                if workspace:
                    query = query.where(Session.workspace == workspace)
                if start_date:
                    query = query.where(Message.timestamp >= start_date)
                if end_date:
                    query = query.where(Message.timestamp <= end_date)
                
                query = query.order_by(desc(Message.operation_id))

                # Execute query and immediately consume all results
                result = await session.execute(query)
                rows = list(result.all())  # Force consumption of all results
                
                # Explicitly commit to ensure connection is cleared
                await session.commit()

                if not rows:
                    return pl.DataFrame()
                
                # Convert to dictionary
                records = [dict(row._asdict()) for row in rows]
                return pl.from_dicts(records)
            except Exception as e:
                _logger.logger.error(f"Error executing database query: {str(e)}")
                await session.rollback()  # Explicitly rollback on error
                return pl.DataFrame()

if __name__ == "__main__":
    LlmOperationCollector()
    df = LlmOperationCollector.polars_from_db()
    print(df.columns)
    print(df)<|MERGE_RESOLUTION|>--- conflicted
+++ resolved
@@ -180,11 +180,7 @@
             from sqlalchemy import create_engine
             from sqlalchemy.orm import sessionmaker
             from sqlalchemy.ext.asyncio import create_async_engine, async_sessionmaker            
-<<<<<<< HEAD
             from aicore.observability.models import Base
-=======
-            from aicore.observability.models import Base, Session, Message, Metric
->>>>>>> 4cd32df9
             from dotenv import load_dotenv
             load_dotenv()
             
@@ -210,11 +206,7 @@
                 _logger.logger.warning(f"Database connection failed: {str(e)}")
 
         except ModuleNotFoundError:
-<<<<<<< HEAD
-            _logger.logger.warning("pip install core-for-ai[pg] for postgress integration and setup PG_CONNECTION_STRING env var")
-=======
            _logger.logger.warning("pip install core-for-ai[sql] for sql integration and setup ASYNC_CONNECTION_STRING env var")
->>>>>>> 4cd32df9
         
         return self
     
@@ -406,16 +398,11 @@
     
     def _insert_record_to_db(self, record: LlmOperationRecord) -> None:
         """Insert a single LLM operation record into the database using SQLAlchemy."""
-<<<<<<< HEAD
-        from aicore.observability.models import Session, Message, Metric
-
-=======
         try:
             from aicore.observability.models import Session, Message, Metric
         except ModuleNotFoundError:
              _logger.logger.warning("pip install core-for-ai[sql] for sql integration and setup ASYNC_CONNECTION_STRING env var")
         
->>>>>>> 4cd32df9
         if not self._session_factory:
             if self._async_session_factory:
                 _logger.logger.warning("You have configured an async connection to a db but are trying to establish a sync one. Pass CONNECTION_STRING env var.")
@@ -495,11 +482,7 @@
         # Use async context manager for session handling
         async with self._async_session_factory() as session:
             try:
-<<<<<<< HEAD
                 from sqlalchemy.future import select
-=======
-                from sqlalchemy.future import select                
->>>>>>> 4cd32df9
                 from aicore.observability.models import Session, Message, Metric
                 # Check if session exists, create if it doesn't
                 result = await session.execute(select(Session).filter_by(session_id=serialized['session_id']))
@@ -663,11 +646,7 @@
                 return pl.from_dicts(records)
                 
             except Exception as e:
-<<<<<<< HEAD
                 _logger.logger.warning(f"collector.py:640 Error executing database query: {str(e)}")
-=======
-                _logger.logger.warning(f"Error executing database query: {str(e)}")
->>>>>>> 4cd32df9
                 session.rollback()  # Explicitly rollback on error
                 return pl.DataFrame()
    
@@ -685,10 +664,6 @@
         try:
             import polars as pl
             from sqlalchemy import desc, select
-<<<<<<< HEAD
-=======
-            from sqlalchemy.ext.asyncio import AsyncSession            
->>>>>>> 4cd32df9
             from aicore.observability.models import Session, Message, Metric
         except ModuleNotFoundError:
             _logger.logger.warning("pip install core-for-ai[all] for Polars and sql integration")
